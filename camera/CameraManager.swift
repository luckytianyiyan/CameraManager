--- conflicted
+++ resolved
@@ -540,206 +540,6 @@
         }
     }
     
-<<<<<<< HEAD
-=======
-    // MARK: - UIGestureRecognizerDelegate
-    fileprivate lazy var zoomGesture = UIPinchGestureRecognizer()
-    
-    fileprivate func attachZoom(_ view: UIView) {
-        DispatchQueue.main.async {
-            self.zoomGesture.addTarget(self, action: #selector(CameraManager._zoomStart(_:)))
-            view.addGestureRecognizer(self.zoomGesture)
-            self.zoomGesture.delegate = self
-        }
-    }
-    
-    open func gestureRecognizerShouldBegin(_ gestureRecognizer: UIGestureRecognizer) -> Bool {
-        
-        if gestureRecognizer.isKind(of: UIPinchGestureRecognizer.self) {
-            beginZoomScale = zoomScale;
-        }
-        
-        return true
-    }
-    
-    @objc
-    fileprivate func _zoomStart(_ recognizer: UIPinchGestureRecognizer) {
-        guard let view = embeddingView,
-            let previewLayer = previewLayer
-            else { return }
-        
-        var allTouchesOnPreviewLayer = true
-        let numTouch = recognizer.numberOfTouches
-        
-        for i in 0 ..< numTouch {
-            let location = recognizer.location(ofTouch: i, in: view)
-            let convertedTouch = previewLayer.convert(location, from: previewLayer.superlayer)
-            if !previewLayer.contains(convertedTouch) {
-                allTouchesOnPreviewLayer = false
-                break
-            }
-        }
-        if allTouchesOnPreviewLayer {
-            _zoom(recognizer.scale)
-        }
-    }
-    
-    fileprivate func _zoom(_ scale: CGFloat) {
-        let device: AVCaptureDevice?
-        
-        switch cameraDevice {
-        case .back:
-            device = backCameraDevice
-        case .front:
-            device = frontCameraDevice
-        }
-        
-        do {
-            let captureDevice = device
-            try captureDevice?.lockForConfiguration()
-            
-            zoomScale = max(1.0, min(beginZoomScale * scale, maxZoomScale))
-            
-            captureDevice?.videoZoomFactor = zoomScale
-            
-            captureDevice?.unlockForConfiguration()
-            
-        } catch {
-            print("Error locking configuration")
-        }
-    }
-    
-    // MARK: - UIGestureRecognizerDelegate
-    fileprivate lazy var focusGesture = UITapGestureRecognizer()
-    
-    fileprivate func attachFocus(_ view: UIView) {
-        DispatchQueue.main.async {
-            self.zoomGesture.addTarget(self, action: #selector(CameraManager._zoomStart(_:)))
-            view.addGestureRecognizer(self.focusGesture)
-            self.zoomGesture.delegate = self
-        }
-    }
-    
-    @objc fileprivate func _focusStart(_ recognizer: UITapGestureRecognizer) {
-        
-        let device: AVCaptureDevice?
-        
-        switch cameraDevice {
-        case .back:
-            device = backCameraDevice
-        case .front:
-            device = frontCameraDevice
-        }
-        
-        if let validDevice = device {
-            
-            if let validPreviewLayer = previewLayer,
-                let view = recognizer.view
-            {
-                let pointInPreviewLayer = view.layer.convert(recognizer.location(in: view), to: validPreviewLayer)
-                let pointOfInterest = validPreviewLayer.captureDevicePointConverted(fromLayerPoint: pointInPreviewLayer)
-                
-                do {
-                    try validDevice.lockForConfiguration()
-                    
-                    _showFocusRectangleAtPoint(pointInPreviewLayer, inLayer: validPreviewLayer)
-                    
-                    if validDevice.isFocusPointOfInterestSupported {
-                        validDevice.focusPointOfInterest = pointOfInterest;
-                    }
-                    
-                    if  validDevice.isExposurePointOfInterestSupported {
-                        validDevice.exposurePointOfInterest = pointOfInterest;
-                    }
-                    
-                    if validDevice.isFocusModeSupported(focusMode) {
-                        validDevice.focusMode = focusMode
-                    }
-                    
-                    if validDevice.isExposureModeSupported(exposureMode) {
-                        validDevice.exposureMode = exposureMode
-                    }
-                    
-                    validDevice.unlockForConfiguration()
-                }
-                catch let error {
-                    print(error)
-                }
-            }
-        }
-    }
-    
-    fileprivate var lastFocusRectangle:CAShapeLayer? = nil
-    
-    fileprivate func _showFocusRectangleAtPoint(_ focusPoint: CGPoint, inLayer layer: CALayer) {
-        
-        if let lastFocusRectangle = lastFocusRectangle {
-            
-            lastFocusRectangle.removeFromSuperlayer()
-            self.lastFocusRectangle = nil
-        }
-        
-        let size = CGSize(width: 75, height: 75)
-        let rect = CGRect(origin: CGPoint(x: focusPoint.x - size.width / 2.0, y: focusPoint.y - size.height / 2.0), size: size)
-        
-        let endPath = UIBezierPath(rect: rect)
-        endPath.move(to: CGPoint(x: rect.minX + size.width / 2.0, y: rect.minY))
-        endPath.addLine(to: CGPoint(x: rect.minX + size.width / 2.0, y: rect.minY + 5.0))
-        endPath.move(to: CGPoint(x: rect.maxX, y: rect.minY + size.height / 2.0))
-        endPath.addLine(to: CGPoint(x: rect.maxX - 5.0, y: rect.minY + size.height / 2.0))
-        endPath.move(to: CGPoint(x: rect.minX + size.width / 2.0, y: rect.maxY))
-        endPath.addLine(to: CGPoint(x: rect.minX + size.width / 2.0, y: rect.maxY - 5.0))
-        endPath.move(to: CGPoint(x: rect.minX, y: rect.minY + size.height / 2.0))
-        endPath.addLine(to: CGPoint(x: rect.minX + 5.0, y: rect.minY + size.height / 2.0))
-        
-        let startPath = UIBezierPath(cgPath: endPath.cgPath)
-        let scaleAroundCenterTransform = CGAffineTransform(translationX: -focusPoint.x, y: -focusPoint.y).concatenating(CGAffineTransform(scaleX: 2.0, y: 2.0).concatenating(CGAffineTransform(translationX: focusPoint.x, y: focusPoint.y)))
-        startPath.apply(scaleAroundCenterTransform)
-        
-        let shapeLayer = CAShapeLayer()
-        shapeLayer.path = endPath.cgPath
-        shapeLayer.fillColor = UIColor.clear.cgColor
-        shapeLayer.strokeColor = UIColor(red:1, green:0.83, blue:0, alpha:0.95).cgColor
-        shapeLayer.lineWidth = 1.0
-        
-        layer.addSublayer(shapeLayer)
-        lastFocusRectangle = shapeLayer
-        
-        CATransaction.begin()
-        
-        CATransaction.setAnimationDuration(0.2)
-        CATransaction.setAnimationTimingFunction(CAMediaTimingFunction(name: kCAMediaTimingFunctionEaseOut))
-        
-        CATransaction.setCompletionBlock() {
-            if shapeLayer.superlayer != nil {
-                shapeLayer.removeFromSuperlayer()
-                self.lastFocusRectangle = nil
-            }
-        }
-        
-        let appearPathAnimation = CABasicAnimation(keyPath: "path")
-        appearPathAnimation.fromValue = startPath.cgPath
-        appearPathAnimation.toValue = endPath.cgPath
-        shapeLayer.add(appearPathAnimation, forKey: "path")
-        
-        let appearOpacityAnimation = CABasicAnimation(keyPath: "opacity")
-        appearOpacityAnimation.fromValue = 0.0
-        appearOpacityAnimation.toValue = 1.0
-        shapeLayer.add(appearOpacityAnimation, forKey: "opacity")
-        
-        let disappearOpacityAnimation = CABasicAnimation(keyPath: "opacity")
-        disappearOpacityAnimation.fromValue = 1.0
-        disappearOpacityAnimation.toValue = 0.0
-        disappearOpacityAnimation.beginTime = CACurrentMediaTime() + 0.8
-        disappearOpacityAnimation.fillMode = kCAFillModeForwards
-        disappearOpacityAnimation.isRemovedOnCompletion = false
-        shapeLayer.add(disappearOpacityAnimation, forKey: "opacity")
-        
-        CATransaction.commit()
-    }
-    
-    
->>>>>>> e34f4d5f
     // MARK: - CameraManager()
     
     fileprivate func _executeVideoCompletionWithURL(_ url: URL?, error: NSError?) {
@@ -871,12 +671,6 @@
     
     fileprivate func _addPreviewLayerToView(_ view: UIView) {
         embeddingView = view
-<<<<<<< HEAD
-=======
-        attachZoom(view)
-        attachFocus(view)
-        
->>>>>>> e34f4d5f
         DispatchQueue.main.async(execute: { () -> Void in
             guard let previewLayer = self.previewLayer else { return }
             previewLayer.frame = view.layer.bounds
