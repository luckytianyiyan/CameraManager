// !$*UTF8*$!
{
	archiveVersion = 1;
	classes = {
	};
	objectVersion = 46;
	objects = {

/* Begin PBXBuildFile section */
		454C1F4719E82E2500C81915 /* AppDelegate.swift in Sources */ = {isa = PBXBuildFile; fileRef = 454C1F4619E82E2500C81915 /* AppDelegate.swift */; };
		454C1F4919E82E2500C81915 /* ViewController.swift in Sources */ = {isa = PBXBuildFile; fileRef = 454C1F4819E82E2500C81915 /* ViewController.swift */; };
		454C1F4C19E82E2500C81915 /* Main.storyboard in Resources */ = {isa = PBXBuildFile; fileRef = 454C1F4A19E82E2500C81915 /* Main.storyboard */; };
		454C1F4E19E82E2500C81915 /* Images.xcassets in Resources */ = {isa = PBXBuildFile; fileRef = 454C1F4D19E82E2500C81915 /* Images.xcassets */; };
		454C1F5119E82E2500C81915 /* LaunchScreen.xib in Resources */ = {isa = PBXBuildFile; fileRef = 454C1F4F19E82E2500C81915 /* LaunchScreen.xib */; };
		45A23C181A656BDC00FB48F3 /* ImageViewController.swift in Sources */ = {isa = PBXBuildFile; fileRef = 45A23C171A656BDC00FB48F3 /* ImageViewController.swift */; };
		D71DE8861AD677A7001E62F1 /* CameraManager.h in Headers */ = {isa = PBXBuildFile; fileRef = D71DE8851AD677A7001E62F1 /* CameraManager.h */; settings = {ATTRIBUTES = (Public, ); }; };
		D71DE8981AD677A8001E62F1 /* CameraManager.framework in Frameworks */ = {isa = PBXBuildFile; fileRef = D71DE8811AD677A7001E62F1 /* CameraManager.framework */; };
		D71DE8991AD677A8001E62F1 /* CameraManager.framework in Embed Frameworks */ = {isa = PBXBuildFile; fileRef = D71DE8811AD677A7001E62F1 /* CameraManager.framework */; settings = {ATTRIBUTES = (CodeSignOnCopy, RemoveHeadersOnCopy, ); }; };
		D71DE8A11AD677EF001E62F1 /* CameraManager.swift in Sources */ = {isa = PBXBuildFile; fileRef = 454C1F6619E8316A00C81915 /* CameraManager.swift */; };
/* End PBXBuildFile section */

/* Begin PBXContainerItemProxy section */
		D71DE8961AD677A8001E62F1 /* PBXContainerItemProxy */ = {
			isa = PBXContainerItemProxy;
			containerPortal = 454C1F3919E82E2500C81915 /* Project object */;
			proxyType = 1;
			remoteGlobalIDString = D71DE8801AD677A7001E62F1;
			remoteInfo = CameraManager;
		};
/* End PBXContainerItemProxy section */

/* Begin PBXCopyFilesBuildPhase section */
		D71DE89D1AD677A8001E62F1 /* Embed Frameworks */ = {
			isa = PBXCopyFilesBuildPhase;
			buildActionMask = 2147483647;
			dstPath = "";
			dstSubfolderSpec = 10;
			files = (
				D71DE8991AD677A8001E62F1 /* CameraManager.framework in Embed Frameworks */,
			);
			name = "Embed Frameworks";
			runOnlyForDeploymentPostprocessing = 0;
		};
/* End PBXCopyFilesBuildPhase section */

/* Begin PBXFileReference section */
		454C1F4119E82E2500C81915 /* camera.app */ = {isa = PBXFileReference; explicitFileType = wrapper.application; includeInIndex = 0; path = camera.app; sourceTree = BUILT_PRODUCTS_DIR; };
		454C1F4519E82E2500C81915 /* Info.plist */ = {isa = PBXFileReference; lastKnownFileType = text.plist.xml; path = Info.plist; sourceTree = "<group>"; };
		454C1F4619E82E2500C81915 /* AppDelegate.swift */ = {isa = PBXFileReference; lastKnownFileType = sourcecode.swift; path = AppDelegate.swift; sourceTree = "<group>"; };
		454C1F4819E82E2500C81915 /* ViewController.swift */ = {isa = PBXFileReference; lastKnownFileType = sourcecode.swift; path = ViewController.swift; sourceTree = "<group>"; };
		454C1F4B19E82E2500C81915 /* Base */ = {isa = PBXFileReference; lastKnownFileType = file.storyboard; name = Base; path = Base.lproj/Main.storyboard; sourceTree = "<group>"; };
		454C1F4D19E82E2500C81915 /* Images.xcassets */ = {isa = PBXFileReference; lastKnownFileType = folder.assetcatalog; path = Images.xcassets; sourceTree = "<group>"; };
		454C1F5019E82E2500C81915 /* Base */ = {isa = PBXFileReference; lastKnownFileType = file.xib; name = Base; path = Base.lproj/LaunchScreen.xib; sourceTree = "<group>"; };
		454C1F6619E8316A00C81915 /* CameraManager.swift */ = {isa = PBXFileReference; fileEncoding = 4; lastKnownFileType = sourcecode.swift; name = CameraManager.swift; path = ../camera/CameraManager.swift; sourceTree = "<group>"; };
		45A23C171A656BDC00FB48F3 /* ImageViewController.swift */ = {isa = PBXFileReference; fileEncoding = 4; lastKnownFileType = sourcecode.swift; path = ImageViewController.swift; sourceTree = "<group>"; };
		D71DE8811AD677A7001E62F1 /* CameraManager.framework */ = {isa = PBXFileReference; explicitFileType = wrapper.framework; includeInIndex = 0; path = CameraManager.framework; sourceTree = BUILT_PRODUCTS_DIR; };
		D71DE8841AD677A7001E62F1 /* Info.plist */ = {isa = PBXFileReference; lastKnownFileType = text.plist.xml; path = Info.plist; sourceTree = "<group>"; };
		D71DE8851AD677A7001E62F1 /* CameraManager.h */ = {isa = PBXFileReference; lastKnownFileType = sourcecode.c.h; path = CameraManager.h; sourceTree = "<group>"; };
/* End PBXFileReference section */

/* Begin PBXFrameworksBuildPhase section */
		454C1F3E19E82E2500C81915 /* Frameworks */ = {
			isa = PBXFrameworksBuildPhase;
			buildActionMask = 2147483647;
			files = (
				D71DE8981AD677A8001E62F1 /* CameraManager.framework in Frameworks */,
			);
			runOnlyForDeploymentPostprocessing = 0;
		};
		D71DE87D1AD677A7001E62F1 /* Frameworks */ = {
			isa = PBXFrameworksBuildPhase;
			buildActionMask = 2147483647;
			files = (
			);
			runOnlyForDeploymentPostprocessing = 0;
		};
/* End PBXFrameworksBuildPhase section */

/* Begin PBXGroup section */
		454C1F3819E82E2500C81915 = {
			isa = PBXGroup;
			children = (
				454C1F4319E82E2500C81915 /* camera */,
				D71DE8821AD677A7001E62F1 /* CameraManager */,
				454C1F4219E82E2500C81915 /* Products */,
			);
			sourceTree = "<group>";
		};
		454C1F4219E82E2500C81915 /* Products */ = {
			isa = PBXGroup;
			children = (
				454C1F4119E82E2500C81915 /* camera.app */,
				D71DE8811AD677A7001E62F1 /* CameraManager.framework */,
			);
			name = Products;
			sourceTree = "<group>";
		};
		454C1F4319E82E2500C81915 /* camera */ = {
			isa = PBXGroup;
			children = (
				454C1F4619E82E2500C81915 /* AppDelegate.swift */,
				45A23C191A656BE600FB48F3 /* Example app view controllers */,
				454C1F4A19E82E2500C81915 /* Main.storyboard */,
				454C1F4D19E82E2500C81915 /* Images.xcassets */,
				454C1F4F19E82E2500C81915 /* LaunchScreen.xib */,
				454C1F4419E82E2500C81915 /* Supporting Files */,
			);
			path = camera;
			sourceTree = "<group>";
		};
		454C1F4419E82E2500C81915 /* Supporting Files */ = {
			isa = PBXGroup;
			children = (
				454C1F4519E82E2500C81915 /* Info.plist */,
			);
			name = "Supporting Files";
			sourceTree = "<group>";
		};
		45A23C191A656BE600FB48F3 /* Example app view controllers */ = {
			isa = PBXGroup;
			children = (
				454C1F4819E82E2500C81915 /* ViewController.swift */,
				45A23C171A656BDC00FB48F3 /* ImageViewController.swift */,
			);
			name = "Example app view controllers";
			sourceTree = "<group>";
		};
		D71DE8821AD677A7001E62F1 /* CameraManager */ = {
			isa = PBXGroup;
			children = (
				D71DE8851AD677A7001E62F1 /* CameraManager.h */,
				454C1F6619E8316A00C81915 /* CameraManager.swift */,
				D71DE8831AD677A7001E62F1 /* Supporting Files */,
			);
			path = CameraManager;
			sourceTree = "<group>";
		};
		D71DE8831AD677A7001E62F1 /* Supporting Files */ = {
			isa = PBXGroup;
			children = (
				D71DE8841AD677A7001E62F1 /* Info.plist */,
			);
			name = "Supporting Files";
			sourceTree = "<group>";
		};
/* End PBXGroup section */

/* Begin PBXHeadersBuildPhase section */
		D71DE87E1AD677A7001E62F1 /* Headers */ = {
			isa = PBXHeadersBuildPhase;
			buildActionMask = 2147483647;
			files = (
				D71DE8861AD677A7001E62F1 /* CameraManager.h in Headers */,
			);
			runOnlyForDeploymentPostprocessing = 0;
		};
/* End PBXHeadersBuildPhase section */

/* Begin PBXNativeTarget section */
		454C1F4019E82E2500C81915 /* camera */ = {
			isa = PBXNativeTarget;
			buildConfigurationList = 454C1F6019E82E2500C81915 /* Build configuration list for PBXNativeTarget "camera" */;
			buildPhases = (
				454C1F3D19E82E2500C81915 /* Sources */,
				454C1F3E19E82E2500C81915 /* Frameworks */,
				454C1F3F19E82E2500C81915 /* Resources */,
				D71DE89D1AD677A8001E62F1 /* Embed Frameworks */,
			);
			buildRules = (
			);
			dependencies = (
				D71DE8971AD677A8001E62F1 /* PBXTargetDependency */,
			);
			name = camera;
			productName = camera;
			productReference = 454C1F4119E82E2500C81915 /* camera.app */;
			productType = "com.apple.product-type.application";
		};
		D71DE8801AD677A7001E62F1 /* CameraManager */ = {
			isa = PBXNativeTarget;
			buildConfigurationList = D71DE89A1AD677A8001E62F1 /* Build configuration list for PBXNativeTarget "CameraManager" */;
			buildPhases = (
				D71DE87C1AD677A7001E62F1 /* Sources */,
				D71DE87D1AD677A7001E62F1 /* Frameworks */,
				D71DE87E1AD677A7001E62F1 /* Headers */,
				D71DE87F1AD677A7001E62F1 /* Resources */,
			);
			buildRules = (
			);
			dependencies = (
			);
			name = CameraManager;
			productName = CameraManager;
			productReference = D71DE8811AD677A7001E62F1 /* CameraManager.framework */;
			productType = "com.apple.product-type.framework";
		};
/* End PBXNativeTarget section */

/* Begin PBXProject section */
		454C1F3919E82E2500C81915 /* Project object */ = {
			isa = PBXProject;
			attributes = {
				LastSwiftUpdateCheck = 0700;
				LastUpgradeCheck = 0930;
				ORGANIZATIONNAME = imaginaryCloud;
				TargetAttributes = {
					454C1F4019E82E2500C81915 = {
						CreatedOnToolsVersion = 6.0.1;
<<<<<<< HEAD
						DevelopmentTeam = H72GR44F4M;
						LastSwiftMigration = 0900;
						ProvisioningStyle = Manual;
=======
						DevelopmentTeam = QM7HJTY23M;
						LastSwiftMigration = 1000;
>>>>>>> 246801fa
					};
					D71DE8801AD677A7001E62F1 = {
						CreatedOnToolsVersion = 6.3;
						LastSwiftMigration = 1000;
					};
				};
			};
			buildConfigurationList = 454C1F3C19E82E2500C81915 /* Build configuration list for PBXProject "camera" */;
			compatibilityVersion = "Xcode 3.2";
			developmentRegion = English;
			hasScannedForEncodings = 0;
			knownRegions = (
				en,
				Base,
			);
			mainGroup = 454C1F3819E82E2500C81915;
			productRefGroup = 454C1F4219E82E2500C81915 /* Products */;
			projectDirPath = "";
			projectRoot = "";
			targets = (
				454C1F4019E82E2500C81915 /* camera */,
				D71DE8801AD677A7001E62F1 /* CameraManager */,
			);
		};
/* End PBXProject section */

/* Begin PBXResourcesBuildPhase section */
		454C1F3F19E82E2500C81915 /* Resources */ = {
			isa = PBXResourcesBuildPhase;
			buildActionMask = 2147483647;
			files = (
				454C1F4C19E82E2500C81915 /* Main.storyboard in Resources */,
				454C1F5119E82E2500C81915 /* LaunchScreen.xib in Resources */,
				454C1F4E19E82E2500C81915 /* Images.xcassets in Resources */,
			);
			runOnlyForDeploymentPostprocessing = 0;
		};
		D71DE87F1AD677A7001E62F1 /* Resources */ = {
			isa = PBXResourcesBuildPhase;
			buildActionMask = 2147483647;
			files = (
			);
			runOnlyForDeploymentPostprocessing = 0;
		};
/* End PBXResourcesBuildPhase section */

/* Begin PBXSourcesBuildPhase section */
		454C1F3D19E82E2500C81915 /* Sources */ = {
			isa = PBXSourcesBuildPhase;
			buildActionMask = 2147483647;
			files = (
				454C1F4919E82E2500C81915 /* ViewController.swift in Sources */,
				45A23C181A656BDC00FB48F3 /* ImageViewController.swift in Sources */,
				454C1F4719E82E2500C81915 /* AppDelegate.swift in Sources */,
			);
			runOnlyForDeploymentPostprocessing = 0;
		};
		D71DE87C1AD677A7001E62F1 /* Sources */ = {
			isa = PBXSourcesBuildPhase;
			buildActionMask = 2147483647;
			files = (
				D71DE8A11AD677EF001E62F1 /* CameraManager.swift in Sources */,
			);
			runOnlyForDeploymentPostprocessing = 0;
		};
/* End PBXSourcesBuildPhase section */

/* Begin PBXTargetDependency section */
		D71DE8971AD677A8001E62F1 /* PBXTargetDependency */ = {
			isa = PBXTargetDependency;
			target = D71DE8801AD677A7001E62F1 /* CameraManager */;
			targetProxy = D71DE8961AD677A8001E62F1 /* PBXContainerItemProxy */;
		};
/* End PBXTargetDependency section */

/* Begin PBXVariantGroup section */
		454C1F4A19E82E2500C81915 /* Main.storyboard */ = {
			isa = PBXVariantGroup;
			children = (
				454C1F4B19E82E2500C81915 /* Base */,
			);
			name = Main.storyboard;
			sourceTree = "<group>";
		};
		454C1F4F19E82E2500C81915 /* LaunchScreen.xib */ = {
			isa = PBXVariantGroup;
			children = (
				454C1F5019E82E2500C81915 /* Base */,
			);
			name = LaunchScreen.xib;
			sourceTree = "<group>";
		};
/* End PBXVariantGroup section */

/* Begin XCBuildConfiguration section */
		454C1F5E19E82E2500C81915 /* Debug */ = {
			isa = XCBuildConfiguration;
			buildSettings = {
				ALWAYS_SEARCH_USER_PATHS = NO;
				CLANG_CXX_LANGUAGE_STANDARD = "gnu++0x";
				CLANG_CXX_LIBRARY = "libc++";
				CLANG_ENABLE_MODULES = YES;
				CLANG_ENABLE_OBJC_ARC = YES;
				CLANG_WARN_BLOCK_CAPTURE_AUTORELEASING = YES;
				CLANG_WARN_BOOL_CONVERSION = YES;
				CLANG_WARN_COMMA = YES;
				CLANG_WARN_CONSTANT_CONVERSION = YES;
				CLANG_WARN_DEPRECATED_OBJC_IMPLEMENTATIONS = YES;
				CLANG_WARN_DIRECT_OBJC_ISA_USAGE = YES_ERROR;
				CLANG_WARN_EMPTY_BODY = YES;
				CLANG_WARN_ENUM_CONVERSION = YES;
				CLANG_WARN_INFINITE_RECURSION = YES;
				CLANG_WARN_INT_CONVERSION = YES;
				CLANG_WARN_NON_LITERAL_NULL_CONVERSION = YES;
				CLANG_WARN_OBJC_IMPLICIT_RETAIN_SELF = YES;
				CLANG_WARN_OBJC_LITERAL_CONVERSION = YES;
				CLANG_WARN_OBJC_ROOT_CLASS = YES_ERROR;
				CLANG_WARN_RANGE_LOOP_ANALYSIS = YES;
				CLANG_WARN_STRICT_PROTOTYPES = YES;
				CLANG_WARN_SUSPICIOUS_MOVE = YES;
				CLANG_WARN_UNREACHABLE_CODE = YES;
				CLANG_WARN__DUPLICATE_METHOD_MATCH = YES;
				"CODE_SIGN_ENTITLEMENTS[sdk=iphoneos*]" = "";
				"CODE_SIGN_IDENTITY[sdk=iphoneos*]" = "iPhone Developer";
				COPY_PHASE_STRIP = NO;
				ENABLE_STRICT_OBJC_MSGSEND = YES;
				ENABLE_TESTABILITY = YES;
				GCC_C_LANGUAGE_STANDARD = gnu99;
				GCC_DYNAMIC_NO_PIC = NO;
				GCC_NO_COMMON_BLOCKS = YES;
				GCC_OPTIMIZATION_LEVEL = 0;
				GCC_PREPROCESSOR_DEFINITIONS = (
					"DEBUG=1",
					"$(inherited)",
				);
				GCC_SYMBOLS_PRIVATE_EXTERN = NO;
				GCC_WARN_64_TO_32_BIT_CONVERSION = YES;
				GCC_WARN_ABOUT_RETURN_TYPE = YES_ERROR;
				GCC_WARN_UNDECLARED_SELECTOR = YES;
				GCC_WARN_UNINITIALIZED_AUTOS = YES_AGGRESSIVE;
				GCC_WARN_UNUSED_FUNCTION = YES;
				GCC_WARN_UNUSED_VARIABLE = YES;
				IPHONEOS_DEPLOYMENT_TARGET = 8.0;
				MTL_ENABLE_DEBUG_INFO = YES;
				ONLY_ACTIVE_ARCH = YES;
				SDKROOT = iphoneos;
				SWIFT_OPTIMIZATION_LEVEL = "-Onone";
				SWIFT_VERSION = 3.0;
				TARGETED_DEVICE_FAMILY = "1,2";
			};
			name = Debug;
		};
		454C1F5F19E82E2500C81915 /* Release */ = {
			isa = XCBuildConfiguration;
			buildSettings = {
				ALWAYS_SEARCH_USER_PATHS = NO;
				CLANG_CXX_LANGUAGE_STANDARD = "gnu++0x";
				CLANG_CXX_LIBRARY = "libc++";
				CLANG_ENABLE_MODULES = YES;
				CLANG_ENABLE_OBJC_ARC = YES;
				CLANG_WARN_BLOCK_CAPTURE_AUTORELEASING = YES;
				CLANG_WARN_BOOL_CONVERSION = YES;
				CLANG_WARN_COMMA = YES;
				CLANG_WARN_CONSTANT_CONVERSION = YES;
				CLANG_WARN_DEPRECATED_OBJC_IMPLEMENTATIONS = YES;
				CLANG_WARN_DIRECT_OBJC_ISA_USAGE = YES_ERROR;
				CLANG_WARN_EMPTY_BODY = YES;
				CLANG_WARN_ENUM_CONVERSION = YES;
				CLANG_WARN_INFINITE_RECURSION = YES;
				CLANG_WARN_INT_CONVERSION = YES;
				CLANG_WARN_NON_LITERAL_NULL_CONVERSION = YES;
				CLANG_WARN_OBJC_IMPLICIT_RETAIN_SELF = YES;
				CLANG_WARN_OBJC_LITERAL_CONVERSION = YES;
				CLANG_WARN_OBJC_ROOT_CLASS = YES_ERROR;
				CLANG_WARN_RANGE_LOOP_ANALYSIS = YES;
				CLANG_WARN_STRICT_PROTOTYPES = YES;
				CLANG_WARN_SUSPICIOUS_MOVE = YES;
				CLANG_WARN_UNREACHABLE_CODE = YES;
				CLANG_WARN__DUPLICATE_METHOD_MATCH = YES;
				"CODE_SIGN_IDENTITY[sdk=iphoneos*]" = "iPhone Developer";
				COPY_PHASE_STRIP = YES;
				ENABLE_NS_ASSERTIONS = NO;
				ENABLE_STRICT_OBJC_MSGSEND = YES;
				GCC_C_LANGUAGE_STANDARD = gnu99;
				GCC_NO_COMMON_BLOCKS = YES;
				GCC_WARN_64_TO_32_BIT_CONVERSION = YES;
				GCC_WARN_ABOUT_RETURN_TYPE = YES_ERROR;
				GCC_WARN_UNDECLARED_SELECTOR = YES;
				GCC_WARN_UNINITIALIZED_AUTOS = YES_AGGRESSIVE;
				GCC_WARN_UNUSED_FUNCTION = YES;
				GCC_WARN_UNUSED_VARIABLE = YES;
				IPHONEOS_DEPLOYMENT_TARGET = 8.0;
				MTL_ENABLE_DEBUG_INFO = NO;
				SDKROOT = iphoneos;
				SWIFT_OPTIMIZATION_LEVEL = "-Owholemodule";
				SWIFT_VERSION = 3.0;
				TARGETED_DEVICE_FAMILY = "1,2";
				VALIDATE_PRODUCT = YES;
			};
			name = Release;
		};
		454C1F6119E82E2500C81915 /* Debug */ = {
			isa = XCBuildConfiguration;
			buildSettings = {
				ALWAYS_EMBED_SWIFT_STANDARD_LIBRARIES = NO;
				ASSETCATALOG_COMPILER_APPICON_NAME = AppIcon;
<<<<<<< HEAD
				CODE_SIGN_STYLE = Manual;
				DEVELOPMENT_TEAM = H72GR44F4M;
=======
				DEVELOPMENT_TEAM = "";
>>>>>>> 246801fa
				INFOPLIST_FILE = camera/Info.plist;
				IPHONEOS_DEPLOYMENT_TARGET = 9.0;
				LD_RUNPATH_SEARCH_PATHS = "$(inherited) @executable_path/Frameworks";
				PRODUCT_BUNDLE_IDENTIFIER = cameraDemo;
				PRODUCT_NAME = "$(TARGET_NAME)";
<<<<<<< HEAD
				PROVISIONING_PROFILE_SPECIFIER = "General Development";
				SWIFT_SWIFT3_OBJC_INFERENCE = Default;
=======
>>>>>>> 246801fa
				SWIFT_VERSION = 4.2;
			};
			name = Debug;
		};
		454C1F6219E82E2500C81915 /* Release */ = {
			isa = XCBuildConfiguration;
			buildSettings = {
				ALWAYS_EMBED_SWIFT_STANDARD_LIBRARIES = NO;
				ASSETCATALOG_COMPILER_APPICON_NAME = AppIcon;
<<<<<<< HEAD
				CODE_SIGN_STYLE = Manual;
				DEVELOPMENT_TEAM = H72GR44F4M;
=======
				DEVELOPMENT_TEAM = "";
>>>>>>> 246801fa
				INFOPLIST_FILE = camera/Info.plist;
				IPHONEOS_DEPLOYMENT_TARGET = 9.0;
				LD_RUNPATH_SEARCH_PATHS = "$(inherited) @executable_path/Frameworks";
				PRODUCT_BUNDLE_IDENTIFIER = cameraDemo;
				PRODUCT_NAME = "$(TARGET_NAME)";
<<<<<<< HEAD
				PROVISIONING_PROFILE_SPECIFIER = "General Development";
				SWIFT_SWIFT3_OBJC_INFERENCE = Default;
=======
>>>>>>> 246801fa
				SWIFT_VERSION = 4.2;
			};
			name = Release;
		};
		D71DE89B1AD677A8001E62F1 /* Debug */ = {
			isa = XCBuildConfiguration;
			buildSettings = {
				"CODE_SIGN_IDENTITY[sdk=iphoneos*]" = "";
				CURRENT_PROJECT_VERSION = 1;
				DEBUG_INFORMATION_FORMAT = "dwarf-with-dsym";
				DEFINES_MODULE = YES;
				DYLIB_COMPATIBILITY_VERSION = 1;
				DYLIB_CURRENT_VERSION = 1;
				DYLIB_INSTALL_NAME_BASE = "@rpath";
				GCC_NO_COMMON_BLOCKS = YES;
				GCC_PREPROCESSOR_DEFINITIONS = (
					"DEBUG=1",
					"$(inherited)",
				);
				INFOPLIST_FILE = CameraManager/Info.plist;
				INSTALL_PATH = "$(LOCAL_LIBRARY_DIR)/Frameworks";
				IPHONEOS_DEPLOYMENT_TARGET = 9.0;
				LD_RUNPATH_SEARCH_PATHS = "$(inherited) @executable_path/Frameworks @loader_path/Frameworks";
				PRODUCT_BUNDLE_IDENTIFIER = "com.imaginarycloud.$(PRODUCT_NAME:rfc1034identifier)";
				PRODUCT_NAME = "$(TARGET_NAME)";
				SKIP_INSTALL = YES;
<<<<<<< HEAD
				SWIFT_SWIFT3_OBJC_INFERENCE = Default;
=======
>>>>>>> 246801fa
				SWIFT_VERSION = 4.2;
				VERSIONING_SYSTEM = "apple-generic";
				VERSION_INFO_PREFIX = "";
			};
			name = Debug;
		};
		D71DE89C1AD677A8001E62F1 /* Release */ = {
			isa = XCBuildConfiguration;
			buildSettings = {
				"CODE_SIGN_IDENTITY[sdk=iphoneos*]" = "";
				COPY_PHASE_STRIP = NO;
				CURRENT_PROJECT_VERSION = 1;
				DEBUG_INFORMATION_FORMAT = "dwarf-with-dsym";
				DEFINES_MODULE = YES;
				DYLIB_COMPATIBILITY_VERSION = 1;
				DYLIB_CURRENT_VERSION = 1;
				DYLIB_INSTALL_NAME_BASE = "@rpath";
				GCC_NO_COMMON_BLOCKS = YES;
				INFOPLIST_FILE = CameraManager/Info.plist;
				INSTALL_PATH = "$(LOCAL_LIBRARY_DIR)/Frameworks";
				IPHONEOS_DEPLOYMENT_TARGET = 9.0;
				LD_RUNPATH_SEARCH_PATHS = "$(inherited) @executable_path/Frameworks @loader_path/Frameworks";
				PRODUCT_BUNDLE_IDENTIFIER = "com.imaginarycloud.$(PRODUCT_NAME:rfc1034identifier)";
				PRODUCT_NAME = "$(TARGET_NAME)";
				SKIP_INSTALL = YES;
<<<<<<< HEAD
				SWIFT_SWIFT3_OBJC_INFERENCE = Default;
=======
>>>>>>> 246801fa
				SWIFT_VERSION = 4.2;
				VERSIONING_SYSTEM = "apple-generic";
				VERSION_INFO_PREFIX = "";
			};
			name = Release;
		};
/* End XCBuildConfiguration section */

/* Begin XCConfigurationList section */
		454C1F3C19E82E2500C81915 /* Build configuration list for PBXProject "camera" */ = {
			isa = XCConfigurationList;
			buildConfigurations = (
				454C1F5E19E82E2500C81915 /* Debug */,
				454C1F5F19E82E2500C81915 /* Release */,
			);
			defaultConfigurationIsVisible = 0;
			defaultConfigurationName = Release;
		};
		454C1F6019E82E2500C81915 /* Build configuration list for PBXNativeTarget "camera" */ = {
			isa = XCConfigurationList;
			buildConfigurations = (
				454C1F6119E82E2500C81915 /* Debug */,
				454C1F6219E82E2500C81915 /* Release */,
			);
			defaultConfigurationIsVisible = 0;
			defaultConfigurationName = Release;
		};
		D71DE89A1AD677A8001E62F1 /* Build configuration list for PBXNativeTarget "CameraManager" */ = {
			isa = XCConfigurationList;
			buildConfigurations = (
				D71DE89B1AD677A8001E62F1 /* Debug */,
				D71DE89C1AD677A8001E62F1 /* Release */,
			);
			defaultConfigurationIsVisible = 0;
			defaultConfigurationName = Release;
		};
/* End XCConfigurationList section */
	};
	rootObject = 454C1F3919E82E2500C81915 /* Project object */;
}<|MERGE_RESOLUTION|>--- conflicted
+++ resolved
@@ -206,14 +206,8 @@
 				TargetAttributes = {
 					454C1F4019E82E2500C81915 = {
 						CreatedOnToolsVersion = 6.0.1;
-<<<<<<< HEAD
-						DevelopmentTeam = H72GR44F4M;
-						LastSwiftMigration = 0900;
-						ProvisioningStyle = Manual;
-=======
 						DevelopmentTeam = QM7HJTY23M;
 						LastSwiftMigration = 1000;
->>>>>>> 246801fa
 					};
 					D71DE8801AD677A7001E62F1 = {
 						CreatedOnToolsVersion = 6.3;
@@ -420,22 +414,14 @@
 			buildSettings = {
 				ALWAYS_EMBED_SWIFT_STANDARD_LIBRARIES = NO;
 				ASSETCATALOG_COMPILER_APPICON_NAME = AppIcon;
-<<<<<<< HEAD
-				CODE_SIGN_STYLE = Manual;
-				DEVELOPMENT_TEAM = H72GR44F4M;
-=======
 				DEVELOPMENT_TEAM = "";
->>>>>>> 246801fa
 				INFOPLIST_FILE = camera/Info.plist;
 				IPHONEOS_DEPLOYMENT_TARGET = 9.0;
 				LD_RUNPATH_SEARCH_PATHS = "$(inherited) @executable_path/Frameworks";
 				PRODUCT_BUNDLE_IDENTIFIER = cameraDemo;
 				PRODUCT_NAME = "$(TARGET_NAME)";
-<<<<<<< HEAD
 				PROVISIONING_PROFILE_SPECIFIER = "General Development";
 				SWIFT_SWIFT3_OBJC_INFERENCE = Default;
-=======
->>>>>>> 246801fa
 				SWIFT_VERSION = 4.2;
 			};
 			name = Debug;
@@ -445,22 +431,14 @@
 			buildSettings = {
 				ALWAYS_EMBED_SWIFT_STANDARD_LIBRARIES = NO;
 				ASSETCATALOG_COMPILER_APPICON_NAME = AppIcon;
-<<<<<<< HEAD
-				CODE_SIGN_STYLE = Manual;
-				DEVELOPMENT_TEAM = H72GR44F4M;
-=======
 				DEVELOPMENT_TEAM = "";
->>>>>>> 246801fa
 				INFOPLIST_FILE = camera/Info.plist;
 				IPHONEOS_DEPLOYMENT_TARGET = 9.0;
 				LD_RUNPATH_SEARCH_PATHS = "$(inherited) @executable_path/Frameworks";
 				PRODUCT_BUNDLE_IDENTIFIER = cameraDemo;
 				PRODUCT_NAME = "$(TARGET_NAME)";
-<<<<<<< HEAD
 				PROVISIONING_PROFILE_SPECIFIER = "General Development";
 				SWIFT_SWIFT3_OBJC_INFERENCE = Default;
-=======
->>>>>>> 246801fa
 				SWIFT_VERSION = 4.2;
 			};
 			name = Release;
@@ -487,10 +465,7 @@
 				PRODUCT_BUNDLE_IDENTIFIER = "com.imaginarycloud.$(PRODUCT_NAME:rfc1034identifier)";
 				PRODUCT_NAME = "$(TARGET_NAME)";
 				SKIP_INSTALL = YES;
-<<<<<<< HEAD
 				SWIFT_SWIFT3_OBJC_INFERENCE = Default;
-=======
->>>>>>> 246801fa
 				SWIFT_VERSION = 4.2;
 				VERSIONING_SYSTEM = "apple-generic";
 				VERSION_INFO_PREFIX = "";
@@ -516,10 +491,7 @@
 				PRODUCT_BUNDLE_IDENTIFIER = "com.imaginarycloud.$(PRODUCT_NAME:rfc1034identifier)";
 				PRODUCT_NAME = "$(TARGET_NAME)";
 				SKIP_INSTALL = YES;
-<<<<<<< HEAD
 				SWIFT_SWIFT3_OBJC_INFERENCE = Default;
-=======
->>>>>>> 246801fa
 				SWIFT_VERSION = 4.2;
 				VERSIONING_SYSTEM = "apple-generic";
 				VERSION_INFO_PREFIX = "";
